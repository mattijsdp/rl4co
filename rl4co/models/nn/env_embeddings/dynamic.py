--- conflicted
+++ resolved
@@ -18,13 +18,10 @@
         "tsp": StaticEmbedding,
         "atsp": StaticEmbedding,
         "cvrp": StaticEmbedding,
-<<<<<<< HEAD
         "cpdptw": StaticEmbedding,
-=======
         "cvrptw": StaticEmbedding,
         "ffsp": StaticEmbedding,
         "svrp": StaticEmbedding,
->>>>>>> bfd2e9c0
         "sdvrp": SDVRPDynamicEmbedding,
         "pctsp": StaticEmbedding,
         "spctsp": StaticEmbedding,
