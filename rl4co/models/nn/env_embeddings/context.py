import torch
import torch.nn as nn

from tensordict import TensorDict

from rl4co.utils.ops import gather_by_index


def env_context_embedding(env_name: str, config: dict) -> nn.Module:
    """Get environment context embedding. The context embedding is used to modify the
    query embedding of the problem node of the current partial solution.
    Usually consists of a projection of gathered node embeddings and features to the embedding space.

    Args:
        env: Environment or its name.
        config: A dictionary of configuration options for the environment.
    """
    embedding_registry = {
        "tsp": TSPContext,
        "atsp": TSPContext,
        "cvrp": VRPContext,
<<<<<<< HEAD
        "cpdptw": CPDPTWContext,
=======
        "cvrptw": VRPTWContext,
        "ffsp": FFSPContext,
        "svrp": SVRPContext,
>>>>>>> bfd2e9c0
        "sdvrp": VRPContext,
        "pctsp": PCTSPContext,
        "spctsp": PCTSPContext,
        "op": OPContext,
        "dpp": DPPContext,
        "mdpp": DPPContext,
        "pdp": PDPContext,
        "mtsp": MTSPContext,
        "smtwtp": SMTWTPContext,
    }

    if env_name not in embedding_registry:
        raise ValueError(
            f"Unknown environment name '{env_name}'. Available context embeddings: {embedding_registry.keys()}"
        )

    return embedding_registry[env_name](**config)


class EnvContext(nn.Module):
    """Base class for environment context embeddings. The context embedding is used to modify the
    query embedding of the problem node of the current partial solution.
    Consists of a linear layer that projects the node features to the embedding space."""

    def __init__(self, embedding_dim, step_context_dim=None, linear_bias=False):
        super(EnvContext, self).__init__()
        self.embedding_dim = embedding_dim
        step_context_dim = (
            step_context_dim if step_context_dim is not None else embedding_dim
        )
        self.project_context = nn.Linear(
            step_context_dim, embedding_dim, bias=linear_bias
        )

    def _cur_node_embedding(self, embeddings, td):
        """Get embedding of current node"""
        cur_node_embedding = gather_by_index(embeddings, td["current_node"])
        return cur_node_embedding

    def _state_embedding(self, embeddings, td):
        """Get state embedding"""
        raise NotImplementedError("Implement for each environment")

    def forward(self, embeddings, td):
        cur_node_embedding = self._cur_node_embedding(embeddings, td)
        state_embedding = self._state_embedding(embeddings, td)
        context_embedding = torch.cat([cur_node_embedding, state_embedding], -1)
        return self.project_context(context_embedding)


class FFSPContext(EnvContext):
    def __init__(self, embedding_dim, stage_cnt=None):
        self.has_stage_emb = stage_cnt is not None
        step_context_dim = (1 + int(self.has_stage_emb)) * embedding_dim
        super().__init__(embedding_dim=embedding_dim, step_context_dim=step_context_dim)
        if self.has_stage_emb:
            self.stage_emb = nn.Parameter(torch.rand(stage_cnt, embedding_dim))

    def _cur_node_embedding(self, embeddings: TensorDict, td):
        cur_node_embedding = gather_by_index(
            embeddings["machine_embeddings"], td["stage_machine_idx"]
        )
        return cur_node_embedding

    def forward(self, embeddings, td):
        cur_node_embedding = self._cur_node_embedding(embeddings, td)
        if self.has_stage_emb:
            state_embedding = self._state_embedding(embeddings, td)
            context_embedding = torch.cat([cur_node_embedding, state_embedding], -1)
            return self.project_context(context_embedding)
        else:
            return self.project_context(cur_node_embedding)

    def _state_embedding(self, _, td):
        cur_stage_emb = self.stage_emb[td["stage_idx"]]
        return cur_stage_emb


class TSPContext(EnvContext):
    """Context embedding for the Traveling Salesman Problem (TSP).
    Project the following to the embedding space:
        - first node embedding
        - current node embedding
    """

    def __init__(self, embedding_dim):
        super(TSPContext, self).__init__(embedding_dim, 2 * embedding_dim)
        self.W_placeholder = nn.Parameter(
            torch.Tensor(2 * self.embedding_dim).uniform_(-1, 1)
        )

    def forward(self, embeddings, td):
        batch_size = embeddings.size(0)
        # By default, node_dim = -1 (we only have one node embedding per node)
        node_dim = (
            (-1,) if td["first_node"].dim() == 1 else (td["first_node"].size(-1), -1)
        )
        if td["i"][(0,) * td["i"].dim()].item() < 1:  # get first item fast
            context_embedding = self.W_placeholder[None, :].expand(
                batch_size, self.W_placeholder.size(-1)
            )
        else:
            context_embedding = gather_by_index(
                embeddings,
                torch.stack([td["first_node"], td["current_node"]], -1).view(
                    batch_size, -1
                ),
            ).view(batch_size, *node_dim)
        return self.project_context(context_embedding)


class VRPContext(EnvContext):
    """Context embedding for the Capacitated Vehicle Routing Problem (CVRP).
    Project the following to the embedding space:
        - current node embedding
        - remaining capacity (vehicle_capacity - used_capacity)
    """

    def __init__(self, embedding_dim):
        super(VRPContext, self).__init__(
            embedding_dim=embedding_dim, step_context_dim=embedding_dim + 1
        )

    def _state_embedding(self, embeddings, td):
        state_embedding = td["vehicle_capacity"] - td["used_capacity"]
        return state_embedding


class VRPTWContext(VRPContext):
    """Context embedding for the Capacitated Vehicle Routing Problem (CVRP).
    Project the following to the embedding space:
        - current node embedding
        - remaining capacity (vehicle_capacity - used_capacity)
        - current time
    """

    def __init__(self, embedding_dim):
        super(VRPContext, self).__init__(
            embedding_dim=embedding_dim, step_context_dim=embedding_dim + 2
        )

    def _cur_node_embedding(self, embeddings, td):
        return super()._cur_node_embedding(embeddings, td).reshape(embeddings.size(0), -1)

    def _state_embedding(self, embeddings, td):
        capacity = super()._state_embedding(embeddings, td)
        current_time = td["current_time"]
        return torch.cat([capacity, current_time], -1)


class SVRPContext(EnvContext):
    """Context embedding for the Skill Vehicle Routing Problem (SVRP).
    Project the following to the embedding space:
        - current node embedding
        - current technician
    """

    def __init__(self, embedding_dim):
        super(SVRPContext, self).__init__(
            embedding_dim=embedding_dim, step_context_dim=embedding_dim
        )

    def forward(self, embeddings, td):
        cur_node_embedding = self._cur_node_embedding(embeddings, td).squeeze()
        return self.project_context(cur_node_embedding)


class PCTSPContext(EnvContext):
    """Context embedding for the Prize Collecting TSP (PCTSP).
    Project the following to the embedding space:
        - current node embedding
        - remaining prize (prize_required - cur_total_prize)
    """

    def __init__(self, embedding_dim):
        super(PCTSPContext, self).__init__(embedding_dim, embedding_dim + 1)

    def _state_embedding(self, embeddings, td):
        state_embedding = torch.clamp(
            td["prize_required"] - td["cur_total_prize"], min=0
        )[..., None]
        return state_embedding


class OPContext(EnvContext):
    """Context embedding for the Orienteering Problem (OP).
    Project the following to the embedding space:
        - current node embedding
        - remaining distance (max_length - tour_length)
    """

    def __init__(self, embedding_dim):
        super(OPContext, self).__init__(embedding_dim, embedding_dim + 1)

    def _state_embedding(self, embeddings, td):
        state_embedding = td["max_length"][..., 0] - td["tour_length"]
        return state_embedding[..., None]


class DPPContext(EnvContext):
    """Context embedding for the Decap Placement Problem (DPP), EDA (electronic design automation).
    Project the following to the embedding space:
        - current cell embedding
    """

    def __init__(self, embedding_dim):
        super(DPPContext, self).__init__(embedding_dim)

    def forward(self, embeddings, td):
        """Context cannot be defined by a single node embedding for DPP, hence 0.
        We modify the dynamic embedding instead to capture placed items
        """
        return embeddings.new_zeros(embeddings.size(0), self.embedding_dim)


class PDPContext(EnvContext):
    """Context embedding for the Pickup and Delivery Problem (PDP).
    Project the following to the embedding space:
        - current node embedding
    """

    def __init__(self, embedding_dim):
        super(PDPContext, self).__init__(embedding_dim, embedding_dim)

    def forward(self, embeddings, td):
        cur_node_embedding = self._cur_node_embedding(embeddings, td).squeeze()
        return self.project_context(cur_node_embedding)


class CPDPTWContext(EnvContext):
    """Context embedding for the Capacitated Pickup and Delivery Problem with Time Windows (CPDPTW).
    Project the following to the embedding space:
        - current node embedding
        - remaining capacity (vehicle_capacity - used_capacity)
        - current time
    """

    def __init__(self, embedding_dim):
        super(CPDPTWContext, self).__init__(
            embedding_dim=embedding_dim, step_context_dim=embedding_dim + 1
        )

    def _state_embedding(self, td):
        return td["current_time"]


class MTSPContext(EnvContext):
    """Context embedding for the Multiple Traveling Salesman Problem (mTSP).
    Project the following to the embedding space:
        - current node embedding
        - remaining_agents
        - current_length
        - max_subtour_length
        - distance_from_depot
    """

    def __init__(self, embedding_dim, linear_bias=False):
        super(MTSPContext, self).__init__(embedding_dim, 2 * embedding_dim)
        proj_in_dim = (
            4  # remaining_agents, current_length, max_subtour_length, distance_from_depot
        )
        self.proj_dynamic_feats = nn.Linear(proj_in_dim, embedding_dim, bias=linear_bias)

    def _cur_node_embedding(self, embeddings, td):
        cur_node_embedding = gather_by_index(embeddings, td["current_node"])
        return cur_node_embedding.squeeze()

    def _state_embedding(self, embeddings, td):
        dynamic_feats = torch.stack(
            [
                (td["num_agents"] - td["agent_idx"]).float(),
                td["current_length"],
                td["max_subtour_length"],
                self._distance_from_depot(td),
            ],
            dim=-1,
        )
        return self.proj_dynamic_feats(dynamic_feats)

    def _distance_from_depot(self, td):
        # Euclidean distance from the depot (loc[..., 0, :])
        cur_loc = gather_by_index(td["locs"], td["current_node"])
        return torch.norm(cur_loc - td["locs"][..., 0, :], dim=-1)


class SMTWTPContext(EnvContext):
    """Context embedding for the Single Machine Total Weighted Tardiness Problem (SMTWTP).
    Project the following to the embedding space:
        - current node embedding
        - current time
    """

    def __init__(self, embedding_dim):
        super(SMTWTPContext, self).__init__(embedding_dim, embedding_dim + 1)

    def _cur_node_embedding(self, embeddings, td):
        cur_node_embedding = gather_by_index(embeddings, td["current_job"])
        return cur_node_embedding

    def _state_embedding(self, embeddings, td):
        state_embedding = td["current_time"]
        return state_embedding<|MERGE_RESOLUTION|>--- conflicted
+++ resolved
@@ -19,13 +19,10 @@
         "tsp": TSPContext,
         "atsp": TSPContext,
         "cvrp": VRPContext,
-<<<<<<< HEAD
         "cpdptw": CPDPTWContext,
-=======
         "cvrptw": VRPTWContext,
         "ffsp": FFSPContext,
         "svrp": SVRPContext,
->>>>>>> bfd2e9c0
         "sdvrp": VRPContext,
         "pctsp": PCTSPContext,
         "spctsp": PCTSPContext,
